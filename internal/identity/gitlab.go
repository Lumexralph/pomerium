--- conflicted
+++ resolved
@@ -18,11 +18,7 @@
 
 const (
 	defaultGitLabProviderURL = "https://gitlab.com"
-<<<<<<< HEAD
-	defaultGitLabGroupURL    = "https://gitlab.com/api/v4/groups"
-=======
 	groupPath                = "/api/v4/groups"
->>>>>>> 45c70666
 )
 
 // GitLabProvider is an implementation of the OAuth Provider
@@ -57,13 +53,7 @@
 		RedirectURL:  p.RedirectURL.String(),
 		Scopes:       p.Scopes,
 	}
-<<<<<<< HEAD
 	gp := &GitLabProvider{Provider: p}
-=======
-	gp := &GitLabProvider{
-		Provider: p,
-	}
->>>>>>> 45c70666
 
 	if err := p.provider.Claims(&gp); err != nil {
 		return nil, err
